--- conflicted
+++ resolved
@@ -36,57 +36,6 @@
         //     ],
         // )
         .subscribe([
-<<<<<<< HEAD
-            // (
-            //     ExchangeId::Coinbase,
-            //     "btc",
-            //     "usd",
-            //     InstrumentKind::Spot,
-            //     SubKind::Trade,
-            // ),
-            // (
-            //     ExchangeId::Coinbase,
-            //     "eth",
-            //     "usd",
-            //     InstrumentKind::Spot,
-            //     SubKind::Trade,
-            // ),
-            // (
-            //     ExchangeId::BinanceFuturesUsd,
-            //     "btc",
-            //     "usdt",
-            //     InstrumentKind::FuturePerpetual,
-            //     SubKind::Trade,
-            // ),
-            // (
-            //     ExchangeId::BinanceFuturesUsd,
-            //     "eth",
-            //     "usdt",
-            //     InstrumentKind::FuturePerpetual,
-            //     SubKind::Trade,
-            // ),
-            // (
-            //     ExchangeId::Kraken,
-            //     "xbt",
-            //     "usd",
-            //     InstrumentKind::Spot,
-            //     SubKind::Trade,
-            // ),
-            // (
-            //     ExchangeId::Kraken,
-            //     "xbt",
-            //     "usd",
-            //     InstrumentKind::Spot,
-            //     SubKind::Candle(Interval::Minute1),
-            // ),
-            (
-                ExchangeId::Bitfinex,
-                "btc",
-                "usd",
-                InstrumentKind::Spot,
-                SubKind::Trade,
-            ),
-=======
             (ExchangeId::Coinbase, "btc", "usd", InstrumentKind::Spot, SubKind::Trade),
             (ExchangeId::Coinbase, "eth", "usd", InstrumentKind::Spot, SubKind::Trade),
             (ExchangeId::Kraken, "xbt", "usd", InstrumentKind::Spot, SubKind::Trade),
@@ -94,7 +43,6 @@
             (ExchangeId::BinanceFuturesUsd, "btc", "usdt", InstrumentKind::FuturePerpetual, SubKind::Trade),
             (ExchangeId::BinanceFuturesUsd, "eth", "usdt", InstrumentKind::FuturePerpetual, SubKind::Trade),
             (ExchangeId::BinanceFuturesUsd, "btc", "usdt", InstrumentKind::FuturePerpetual, SubKind::OrderBook),
->>>>>>> c413964b
         ])
         .init()
         .await
